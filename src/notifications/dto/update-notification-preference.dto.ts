import { IsBoolean, IsOptional, IsEnum, IsString } from 'class-validator';
import { ApiPropertyOptional } from '@nestjs/swagger';

export class UpdateNotificationPreferenceDto {
  @ApiPropertyOptional({
    description: 'Enable in-app notifications',
    example: true,
  })
  @IsBoolean()
  @IsOptional()
  inApp?: boolean;

  @ApiPropertyOptional({
    description: 'Enable email notifications',
    example: true,
  })
  @IsBoolean()
  @IsOptional()
  email?: boolean;

  @ApiPropertyOptional({
    description: 'Enable push notifications',
    example: true,
  })
  @IsBoolean()
  @IsOptional()
  push?: boolean;

  @ApiPropertyOptional({
<<<<<<< HEAD
    description: 'Enable SMS notifications',
=======
    description: 'Enable transaction status change notifications',
>>>>>>> 7d9bafca
    example: true,
  })
  @IsBoolean()
  @IsOptional()
<<<<<<< HEAD
  sms?: boolean;

  @ApiPropertyOptional({
    description: 'Enable transaction status change notifications',
=======
  transactionStatusChanges?: boolean;

  @ApiPropertyOptional({
    description: 'Enable transaction error notifications',
>>>>>>> 7d9bafca
    example: true,
  })
  @IsBoolean()
  @IsOptional()
<<<<<<< HEAD
  transactionStatusChanges?: boolean;

  @ApiPropertyOptional({
    description: 'Enable transaction error notifications',
=======
  transactionErrors?: boolean;

  @ApiPropertyOptional({
    description: 'Enable transaction confirmation notifications',
>>>>>>> 7d9bafca
    example: true,
  })
  @IsBoolean()
  @IsOptional()
<<<<<<< HEAD
  transactionErrors?: boolean;

  @ApiPropertyOptional({
    description: 'Enable transaction confirmation notifications',
=======
  transactionConfirmations?: boolean;

  @ApiPropertyOptional({
    description: 'Enable security alert notifications',
>>>>>>> 7d9bafca
    example: true,
  })
  @IsBoolean()
  @IsOptional()
<<<<<<< HEAD
  transactionConfirmations?: boolean;

  @ApiPropertyOptional({
    description: 'Enable security alert notifications',
=======
  securityAlerts?: boolean;

  @ApiPropertyOptional({
    description: 'Enable price alert notifications',
>>>>>>> 7d9bafca
    example: true,
  })
  @IsBoolean()
  @IsOptional()
<<<<<<< HEAD
  securityAlerts?: boolean;

  @ApiPropertyOptional({
    description: 'Enable price alert notifications',
=======
  priceAlerts?: boolean;

  @ApiPropertyOptional({
    description: 'Enable portfolio update notifications',
>>>>>>> 7d9bafca
    example: true,
  })
  @IsBoolean()
  @IsOptional()
<<<<<<< HEAD
  priceAlerts?: boolean;

  @ApiPropertyOptional({
    description: 'Enable portfolio update notifications',
=======
  portfolioUpdates?: boolean;

  @ApiPropertyOptional({
    description: 'Enable news update notifications',
>>>>>>> 7d9bafca
    example: true,
  })
  @IsBoolean()
  @IsOptional()
<<<<<<< HEAD
  portfolioUpdates?: boolean;

  @ApiPropertyOptional({
    description: 'Enable news update notifications',
=======
  newsUpdates?: boolean;

  @ApiPropertyOptional({
    description: 'Enable system announcement notifications',
>>>>>>> 7d9bafca
    example: true,
  })
  @IsBoolean()
  @IsOptional()
<<<<<<< HEAD
  newsUpdates?: boolean;

  @ApiPropertyOptional({
    description: 'Enable system announcement notifications',
    example: true,
  })
  @IsBoolean()
  @IsOptional()
  systemAnnouncements?: boolean;

  @ApiPropertyOptional({
=======
  systemAnnouncements?: boolean;

  @ApiPropertyOptional({
>>>>>>> 7d9bafca
    description: 'Email notification frequency',
    enum: ['immediate', 'daily', 'weekly', 'never'],
    example: 'daily',
  })
  @IsEnum(['immediate', 'daily', 'weekly', 'never'])
  @IsOptional()
  emailFrequency?: 'immediate' | 'daily' | 'weekly' | 'never';

  @ApiPropertyOptional({
    description: 'Push notification frequency',
    enum: ['immediate', 'daily', 'weekly', 'never'],
    example: 'immediate',
  })
  @IsEnum(['immediate', 'daily', 'weekly', 'never'])
  @IsOptional()
  pushFrequency?: 'immediate' | 'daily' | 'weekly' | 'never';

  @ApiPropertyOptional({
    description: 'Enable quiet hours',
    example: true,
  })
  @IsBoolean()
  @IsOptional()
  enableQuietHours?: boolean;

  @ApiPropertyOptional({
    description: 'Quiet hours start time (24-hour format)',
    example: '22:00',
  })
  @IsString()
  @IsOptional()
  quietHoursStart?: string;

  @ApiPropertyOptional({
    description: 'Quiet hours end time (24-hour format)',
    example: '08:00',
  })
  @IsString()
  @IsOptional()
  quietHoursEnd?: string;

  @ApiPropertyOptional({
    description: 'Allow urgent notifications during quiet hours',
    example: true,
  })
  @IsBoolean()
  @IsOptional()
  quietHoursExceptUrgent?: boolean;
}<|MERGE_RESOLUTION|>--- conflicted
+++ resolved
@@ -27,121 +27,67 @@
   push?: boolean;
 
   @ApiPropertyOptional({
-<<<<<<< HEAD
     description: 'Enable SMS notifications',
-=======
-    description: 'Enable transaction status change notifications',
->>>>>>> 7d9bafca
     example: true,
   })
   @IsBoolean()
   @IsOptional()
-<<<<<<< HEAD
   sms?: boolean;
 
   @ApiPropertyOptional({
-    description: 'Enable transaction status change notifications',
-=======
-  transactionStatusChanges?: boolean;
-
-  @ApiPropertyOptional({
     description: 'Enable transaction error notifications',
->>>>>>> 7d9bafca
     example: true,
   })
   @IsBoolean()
   @IsOptional()
-<<<<<<< HEAD
   transactionStatusChanges?: boolean;
 
   @ApiPropertyOptional({
-    description: 'Enable transaction error notifications',
-=======
-  transactionErrors?: boolean;
-
-  @ApiPropertyOptional({
     description: 'Enable transaction confirmation notifications',
->>>>>>> 7d9bafca
     example: true,
   })
   @IsBoolean()
   @IsOptional()
-<<<<<<< HEAD
   transactionErrors?: boolean;
 
   @ApiPropertyOptional({
-    description: 'Enable transaction confirmation notifications',
-=======
-  transactionConfirmations?: boolean;
-
-  @ApiPropertyOptional({
     description: 'Enable security alert notifications',
->>>>>>> 7d9bafca
     example: true,
   })
   @IsBoolean()
   @IsOptional()
-<<<<<<< HEAD
   transactionConfirmations?: boolean;
 
   @ApiPropertyOptional({
-    description: 'Enable security alert notifications',
-=======
-  securityAlerts?: boolean;
-
-  @ApiPropertyOptional({
     description: 'Enable price alert notifications',
->>>>>>> 7d9bafca
     example: true,
   })
   @IsBoolean()
   @IsOptional()
-<<<<<<< HEAD
   securityAlerts?: boolean;
 
   @ApiPropertyOptional({
-    description: 'Enable price alert notifications',
-=======
-  priceAlerts?: boolean;
-
-  @ApiPropertyOptional({
     description: 'Enable portfolio update notifications',
->>>>>>> 7d9bafca
     example: true,
   })
   @IsBoolean()
   @IsOptional()
-<<<<<<< HEAD
   priceAlerts?: boolean;
 
   @ApiPropertyOptional({
-    description: 'Enable portfolio update notifications',
-=======
-  portfolioUpdates?: boolean;
-
-  @ApiPropertyOptional({
     description: 'Enable news update notifications',
->>>>>>> 7d9bafca
     example: true,
   })
   @IsBoolean()
   @IsOptional()
-<<<<<<< HEAD
   portfolioUpdates?: boolean;
 
   @ApiPropertyOptional({
-    description: 'Enable news update notifications',
-=======
-  newsUpdates?: boolean;
-
-  @ApiPropertyOptional({
     description: 'Enable system announcement notifications',
->>>>>>> 7d9bafca
     example: true,
   })
   @IsBoolean()
   @IsOptional()
-<<<<<<< HEAD
   newsUpdates?: boolean;
 
   @ApiPropertyOptional({
@@ -153,11 +99,6 @@
   systemAnnouncements?: boolean;
 
   @ApiPropertyOptional({
-=======
-  systemAnnouncements?: boolean;
-
-  @ApiPropertyOptional({
->>>>>>> 7d9bafca
     description: 'Email notification frequency',
     enum: ['immediate', 'daily', 'weekly', 'never'],
     example: 'daily',
