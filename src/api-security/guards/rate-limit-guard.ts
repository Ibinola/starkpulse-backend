--- conflicted
+++ resolved
@@ -1,4 +1,3 @@
-<<<<<<< HEAD
 import {
   Injectable,
   CanActivate,
@@ -18,6 +17,7 @@
   >();
   private readonly WINDOW_MS = 60 * 1000;
   private readonly MAX_REQUESTS = 10;
+
   canActivate(context: ExecutionContext): boolean {
     const request = context.switchToHttp().getRequest<Request>();
     const ip = request.ip || 'unknown';
@@ -49,57 +49,4 @@
     );
     return true;
   }
-}
-=======
-import {
-  Injectable,
-  CanActivate,
-  ExecutionContext,
-  HttpException,
-  HttpStatus,
-  Logger,
-} from '@nestjs/common';
-import { Request } from 'express';
-
-@Injectable()
-export class RateLimitGuard implements CanActivate {
-  private readonly logger = new Logger(RateLimitGuard.name);
-  private readonly limits = new Map<
-    string,
-    { count: number; lastReset: number }
-  >();
-  private readonly WINDOW_MS = 60 * 1000;
-  private readonly MAX_REQUESTS = 10;
-  canActivate(context: ExecutionContext): boolean {
-    const request = context.switchToHttp().getRequest<Request>();
-    const ip = request.ip ?? '';
-
-    const now = Date.now();
-    const client = this.limits.get(ip) || { count: 0, lastReset: now };
-
-    if (now - client.lastReset > this.WINDOW_MS) {
-      client.count = 1;
-      client.lastReset = now;
-    } else {
-      client.count++;
-    }
-
-    this.limits.set(ip, client);
-
-    if (client.count > this.MAX_REQUESTS) {
-      this.logger.warn(
-        `Rate limit exceeded for IP: ${ip}. Count: ${client.count}`,
-      );
-      throw new HttpException(
-        'Too Many Requests',
-        HttpStatus.TOO_MANY_REQUESTS,
-      );
-    }
-
-    this.logger.log(
-      `Rate Limit Guard: IP ${ip}, Count: ${client.count}/${this.MAX_REQUESTS}`,
-    );
-    return true;
-  }
-}
->>>>>>> 07899781
+}