<<<<<<< HEAD
import { Injectable, NestMiddleware, Logger } from "@nestjs/common"
import { Request, Response, NextFunction } from "express"
import { ConfigService } from "@nestjs/config"
import { RedisClusterService } from "../../database/services/redis-cluster.service"
import { CacheCompressionService } from "../../database/services/cache-compression.service"
import { CacheAnalyticsService } from "../../database/services/cache-analytics.service"
import { CacheInvalidationService } from "../../database/services/cache-invalidation.service"

export interface CacheOptions {
  ttl?: number
  tags?: string[]
  compress?: boolean
  varyBy?: string[]
  skipIf?: (req: Request) => boolean
}

@Injectable()
export class EnhancedCacheMiddleware implements NestMiddleware {
  private readonly logger = new Logger(EnhancedCacheMiddleware.name)
  private readonly defaultTTL: number
  private readonly cacheEnabled: boolean

  constructor(
    private readonly configService: ConfigService,
    private readonly redisCluster: RedisClusterService,
    private readonly compression: CacheCompressionService,
    private readonly analytics: CacheAnalyticsService,
    private readonly invalidation: CacheInvalidationService,
  ) {
    this.defaultTTL = this.configService.get("CACHE_DEFAULT_TTL", 300)
    this.cacheEnabled = this.configService.get("CACHE_ENABLED", true)
  }

  use(req: Request, res: Response, next: NextFunction): void {
    if (!this.cacheEnabled || req.method !== "GET") {
      return next()
    }

    const cacheOptions = this.getCacheOptions(req)

    if (cacheOptions.skipIf && cacheOptions.skipIf(req)) {
      return next()
    }

    const cacheKey = this.generateCacheKey(req, cacheOptions.varyBy)

    this.handleCacheRequest(req, res, next, cacheKey, cacheOptions)
  }

  private async handleCacheRequest(
    req: Request,
    res: Response,
    next: NextFunction,
    cacheKey: string,
    options: CacheOptions,
  ): Promise<void> {
    try {
      // Try to get from cache
      const cachedData = await this.redisCluster.get(cacheKey)

      if (cachedData) {
        // Cache hit
        this.analytics.recordHit(cacheKey)

        try {
          const decompressed = await this.compression.decompress(
            Buffer.from(cachedData, "base64"),
            "", // metadata would be stored separately in production
          )

          const data = JSON.parse(decompressed.toString())

          res.setHeader("X-Cache", "HIT")
          res.setHeader("X-Cache-Key", cacheKey)
          res.json(data)
          return
        } catch (error) {
          this.logger.warn(`Failed to decompress cached data for key ${cacheKey}:`, error)
          // Fall through to cache miss
        }
      }

      // Cache miss - intercept response
      this.analytics.recordMiss(cacheKey)

      const originalSend = res.json.bind(res)
      let responseSent = false

      res.json = (data: any) => {
        if (!responseSent) {
          responseSent = true

          // Cache the response asynchronously
          this.cacheResponse(cacheKey, data, options).catch((error) => {
            this.logger.error(`Failed to cache response for key ${cacheKey}:`, error)
          })

          res.setHeader("X-Cache", "MISS")
          res.setHeader("X-Cache-Key", cacheKey)
        }

        return originalSend(data)
      }

      next()
    } catch (error) {
      this.logger.error(`Cache middleware error for key ${cacheKey}:`, error)
      this.analytics.recordError("middleware_error", error.message)
      next()
    }
  }

  private async cacheResponse(cacheKey: string, data: any, options: CacheOptions): Promise<void> {
    try {
      const compressionResult = await this.compression.compressJson(data)

      const ttl = options.ttl || this.defaultTTL
      await this.redisCluster.set(cacheKey, compressionResult.compressed.toString("base64"), ttl)

      // Tag the key if tags are provided
      if (options.tags && options.tags.length > 0) {
        this.invalidation.tagKey(cacheKey, options.tags)
      }

      this.analytics.recordCompressionRatio(compressionResult.stats.compressionRatio)

      this.logger.debug(
        `Cached response for key ${cacheKey} (TTL: ${ttl}s, Compression: ${compressionResult.stats.compressionRatio.toFixed(2)}x)`,
      )
    } catch (error) {
      this.logger.error(`Failed to cache response for key ${cacheKey}:`, error)
      this.analytics.recordError("cache_store_error", error.message)
    }
  }

  private getCacheOptions(req: Request): CacheOptions {
    // Extract cache options from request headers or route metadata
    const options: CacheOptions = {
      ttl: this.defaultTTL,
      tags: [],
      compress: true,
      varyBy: ["url", "query"],
    }

    // Check for cache control headers
    const cacheControl = req.headers["cache-control"]
    if (cacheControl) {
      const maxAge = cacheControl.match(/max-age=(\d+)/)
      if (maxAge) {
        options.ttl = Number.parseInt(maxAge[1])
      }
    }

    // Route-specific cache options
    if (req.path.startsWith("/api/market-data")) {
      options.tags = ["market-data"]
      options.ttl = 60 // 1 minute for market data
    } else if (req.path.startsWith("/api/portfolio")) {
      options.tags = ["portfolio"]
      options.ttl = 300 // 5 minutes for portfolio data
      options.varyBy = ["url", "query", "user"]
    } else if (req.path.startsWith("/api/news")) {
      options.tags = ["news"]
      options.ttl = 1800 // 30 minutes for news
    } else if (req.path.startsWith("/api/analytics")) {
      options.tags = ["analytics"]
      options.ttl = 3600 // 1 hour for analytics
    }

    // Skip caching for authenticated requests that require real-time data
    options.skipIf = (req: Request) => {
      return !!req.headers.authorization && req.path.includes("/real-time")
    }

    return options
  }

  private generateCacheKey(req: Request, varyBy: string[] = ["url"]): string {
    const parts: string[] = ["cache"]

    for (const vary of varyBy) {
      switch (vary) {
        case "url":
          parts.push(req.path)
          break
        case "query":
          if (Object.keys(req.query).length > 0) {
            const sortedQuery = Object.keys(req.query)
              .sort()
              .map((key) => `${key}=${req.query[key]}`)
              .join("&")
            parts.push(sortedQuery)
          }
          break
        case "user":
          const userId = req.headers["x-user-id"] || (req.user && (req.user as any).userId)
          if (userId) {
            parts.push(`user:${userId}`)
          }
          break
        case "headers":
          const relevantHeaders = ["accept", "accept-language"]
          for (const header of relevantHeaders) {
            if (req.headers[header]) {
              parts.push(`${header}:${req.headers[header]}`)
            }
          }
          break
      }
    }

    return parts.join(":")
  }
}
=======
import { Injectable, NestMiddleware, Logger } from "@nestjs/common"
import { Request, Response, NextFunction } from "express"
import { ConfigService } from "@nestjs/config"
import { RedisClusterService } from "../../database/services/redis-cluster.service"
import { CacheCompressionService } from "../../database/services/cache-compression.service"
import { CacheAnalyticsService } from "../../database/services/cache-analytics.service"
import { CacheInvalidationService } from "../../database/services/cache-invalidation.service"

export interface CacheOptions {
  ttl?: number
  tags?: string[]
  compress?: boolean
  varyBy?: string[]
  skipIf?: (req: Request) => boolean
}

@Injectable()
export class EnhancedCacheMiddleware implements NestMiddleware {
  private readonly logger = new Logger(EnhancedCacheMiddleware.name)
  private readonly defaultTTL: number
  private readonly cacheEnabled: boolean

  constructor(
    private readonly configService: ConfigService,
    private readonly redisCluster: RedisClusterService,
    private readonly compression: CacheCompressionService,
    private readonly analytics: CacheAnalyticsService,
    private readonly invalidation: CacheInvalidationService,
  ) {
    this.defaultTTL = this.configService.get("CACHE_DEFAULT_TTL", 300)
    this.cacheEnabled = this.configService.get("CACHE_ENABLED", true)
  }

  use(req: Request, res: Response, next: NextFunction): void {
    if (!this.cacheEnabled || req.method !== "GET") {
      return next()
    }

    const cacheOptions = this.getCacheOptions(req)

    if (cacheOptions.skipIf && cacheOptions.skipIf(req)) {
      return next()
    }

    const cacheKey = this.generateCacheKey(req, cacheOptions.varyBy)

    this.handleCacheRequest(req, res, next, cacheKey, cacheOptions)
  }

  private async handleCacheRequest(
    req: Request,
    res: Response,
    next: NextFunction,
    cacheKey: string,
    options: CacheOptions,
  ): Promise<void> {
    try {
      // Try to get from cache
      const cachedData = await this.redisCluster.get(cacheKey)

      if (cachedData) {
        // Cache hit
        this.analytics.recordHit(cacheKey)

        try {
          const decompressed = await this.compression.decompress(
            Buffer.from(cachedData, "base64"),
            "", // metadata would be stored separately in production
          )

          const data = JSON.parse(decompressed.toString())

          res.setHeader("X-Cache", "HIT")
          res.setHeader("X-Cache-Key", cacheKey)
          res.json(data)
          return
        } catch (error) {
          this.logger.warn(`Failed to decompress cached data for key ${cacheKey}:`, error)
          // Fall through to cache miss
        }
      }

      // Cache miss - intercept response
      this.analytics.recordMiss(cacheKey)

      const originalSend = res.json.bind(res)
      let responseSent = false

      res.json = (data: any) => {
        if (!responseSent) {
          responseSent = true

          // Cache the response asynchronously
          this.cacheResponse(cacheKey, data, options).catch((error) => {
            this.logger.error(`Failed to cache response for key ${cacheKey}:`, error)
          })

          res.setHeader("X-Cache", "MISS")
          res.setHeader("X-Cache-Key", cacheKey)
        }

        return originalSend(data)
      }

      next()
    } catch (error) {
      this.logger.error(`Cache middleware error for key ${cacheKey}:`, error)
      this.analytics.recordError("middleware_error", error.message)
      next()
    }
  }

  private async cacheResponse(cacheKey: string, data: any, options: CacheOptions): Promise<void> {
    try {
      const compressionResult = await this.compression.compressJson(data)

      const ttl = options.ttl || this.defaultTTL
      await this.redisCluster.set(cacheKey, compressionResult.compressed.toString("base64"), ttl)

      // Tag the key if tags are provided
      if (options.tags && options.tags.length > 0) {
        this.invalidation.tagKey(cacheKey, options.tags)
      }

      this.analytics.recordCompressionRatio(compressionResult.stats.compressionRatio)

      this.logger.debug(
        `Cached response for key ${cacheKey} (TTL: ${ttl}s, Compression: ${compressionResult.stats.compressionRatio.toFixed(2)}x)`,
      )
    } catch (error) {
      this.logger.error(`Failed to cache response for key ${cacheKey}:`, error)
      this.analytics.recordError("cache_store_error", error.message)
    }
  }

  private getCacheOptions(req: Request): CacheOptions {
    // Extract cache options from request headers or route metadata
    const options: CacheOptions = {
      ttl: this.defaultTTL,
      tags: [],
      compress: true,
      varyBy: ["url", "query"],
    }

    // Check for cache control headers
    const cacheControl = req.headers["cache-control"]
    if (cacheControl) {
      const maxAge = cacheControl.match(/max-age=(\d+)/)
      if (maxAge) {
        options.ttl = Number.parseInt(maxAge[1])
      }
    }

    // Route-specific cache options
    if (req.path.startsWith("/api/market-data")) {
      options.tags = ["market-data"]
      options.ttl = 60 // 1 minute for market data
    } else if (req.path.startsWith("/api/portfolio")) {
      options.tags = ["portfolio"]
      options.ttl = 300 // 5 minutes for portfolio data
      options.varyBy = ["url", "query", "user"]
    } else if (req.path.startsWith("/api/news")) {
      options.tags = ["news"]
      options.ttl = 1800 // 30 minutes for news
    } else if (req.path.startsWith("/api/analytics")) {
      options.tags = ["analytics"]
      options.ttl = 3600 // 1 hour for analytics
    }

    // Skip caching for authenticated requests that require real-time data
    options.skipIf = (req: Request) => {
      return req.headers.authorization && req.path.includes("/real-time")
    }

    return options
  }

  private generateCacheKey(req: Request, varyBy: string[] = ["url"]): string {
    const parts: string[] = ["cache"]

    for (const vary of varyBy) {
      switch (vary) {
        case "url":
          parts.push(req.path)
          break
        case "query":
          if (Object.keys(req.query).length > 0) {
            const sortedQuery = Object.keys(req.query)
              .sort()
              .map((key) => `${key}=${req.query[key]}`)
              .join("&")
            parts.push(sortedQuery)
          }
          break
        case "user":
          const userId = req.headers["x-user-id"] || req.user?.id
          if (userId) {
            parts.push(`user:${userId}`)
          }
          break
        case "headers":
          const relevantHeaders = ["accept", "accept-language"]
          for (const header of relevantHeaders) {
            if (req.headers[header]) {
              parts.push(`${header}:${req.headers[header]}`)
            }
          }
          break
      }
    }

    return parts.join(":")
  }
}
>>>>>>> 07899781
<|MERGE_RESOLUTION|>--- conflicted
+++ resolved
@@ -1,4 +1,3 @@
-<<<<<<< HEAD
 import { Injectable, NestMiddleware, Logger } from "@nestjs/common"
 import { Request, Response, NextFunction } from "express"
 import { ConfigService } from "@nestjs/config"
@@ -35,397 +34,5 @@
   use(req: Request, res: Response, next: NextFunction): void {
     if (!this.cacheEnabled || req.method !== "GET") {
       return next()
-    }
 
-    const cacheOptions = this.getCacheOptions(req)
-
-    if (cacheOptions.skipIf && cacheOptions.skipIf(req)) {
-      return next()
-    }
-
-    const cacheKey = this.generateCacheKey(req, cacheOptions.varyBy)
-
-    this.handleCacheRequest(req, res, next, cacheKey, cacheOptions)
-  }
-
-  private async handleCacheRequest(
-    req: Request,
-    res: Response,
-    next: NextFunction,
-    cacheKey: string,
-    options: CacheOptions,
-  ): Promise<void> {
-    try {
-      // Try to get from cache
-      const cachedData = await this.redisCluster.get(cacheKey)
-
-      if (cachedData) {
-        // Cache hit
-        this.analytics.recordHit(cacheKey)
-
-        try {
-          const decompressed = await this.compression.decompress(
-            Buffer.from(cachedData, "base64"),
-            "", // metadata would be stored separately in production
-          )
-
-          const data = JSON.parse(decompressed.toString())
-
-          res.setHeader("X-Cache", "HIT")
-          res.setHeader("X-Cache-Key", cacheKey)
-          res.json(data)
-          return
-        } catch (error) {
-          this.logger.warn(`Failed to decompress cached data for key ${cacheKey}:`, error)
-          // Fall through to cache miss
-        }
-      }
-
-      // Cache miss - intercept response
-      this.analytics.recordMiss(cacheKey)
-
-      const originalSend = res.json.bind(res)
-      let responseSent = false
-
-      res.json = (data: any) => {
-        if (!responseSent) {
-          responseSent = true
-
-          // Cache the response asynchronously
-          this.cacheResponse(cacheKey, data, options).catch((error) => {
-            this.logger.error(`Failed to cache response for key ${cacheKey}:`, error)
-          })
-
-          res.setHeader("X-Cache", "MISS")
-          res.setHeader("X-Cache-Key", cacheKey)
-        }
-
-        return originalSend(data)
-      }
-
-      next()
-    } catch (error) {
-      this.logger.error(`Cache middleware error for key ${cacheKey}:`, error)
-      this.analytics.recordError("middleware_error", error.message)
-      next()
-    }
-  }
-
-  private async cacheResponse(cacheKey: string, data: any, options: CacheOptions): Promise<void> {
-    try {
-      const compressionResult = await this.compression.compressJson(data)
-
-      const ttl = options.ttl || this.defaultTTL
-      await this.redisCluster.set(cacheKey, compressionResult.compressed.toString("base64"), ttl)
-
-      // Tag the key if tags are provided
-      if (options.tags && options.tags.length > 0) {
-        this.invalidation.tagKey(cacheKey, options.tags)
-      }
-
-      this.analytics.recordCompressionRatio(compressionResult.stats.compressionRatio)
-
-      this.logger.debug(
-        `Cached response for key ${cacheKey} (TTL: ${ttl}s, Compression: ${compressionResult.stats.compressionRatio.toFixed(2)}x)`,
-      )
-    } catch (error) {
-      this.logger.error(`Failed to cache response for key ${cacheKey}:`, error)
-      this.analytics.recordError("cache_store_error", error.message)
-    }
-  }
-
-  private getCacheOptions(req: Request): CacheOptions {
-    // Extract cache options from request headers or route metadata
-    const options: CacheOptions = {
-      ttl: this.defaultTTL,
-      tags: [],
-      compress: true,
-      varyBy: ["url", "query"],
-    }
-
-    // Check for cache control headers
-    const cacheControl = req.headers["cache-control"]
-    if (cacheControl) {
-      const maxAge = cacheControl.match(/max-age=(\d+)/)
-      if (maxAge) {
-        options.ttl = Number.parseInt(maxAge[1])
-      }
-    }
-
-    // Route-specific cache options
-    if (req.path.startsWith("/api/market-data")) {
-      options.tags = ["market-data"]
-      options.ttl = 60 // 1 minute for market data
-    } else if (req.path.startsWith("/api/portfolio")) {
-      options.tags = ["portfolio"]
-      options.ttl = 300 // 5 minutes for portfolio data
-      options.varyBy = ["url", "query", "user"]
-    } else if (req.path.startsWith("/api/news")) {
-      options.tags = ["news"]
-      options.ttl = 1800 // 30 minutes for news
-    } else if (req.path.startsWith("/api/analytics")) {
-      options.tags = ["analytics"]
-      options.ttl = 3600 // 1 hour for analytics
-    }
-
-    // Skip caching for authenticated requests that require real-time data
-    options.skipIf = (req: Request) => {
-      return !!req.headers.authorization && req.path.includes("/real-time")
-    }
-
-    return options
-  }
-
-  private generateCacheKey(req: Request, varyBy: string[] = ["url"]): string {
-    const parts: string[] = ["cache"]
-
-    for (const vary of varyBy) {
-      switch (vary) {
-        case "url":
-          parts.push(req.path)
-          break
-        case "query":
-          if (Object.keys(req.query).length > 0) {
-            const sortedQuery = Object.keys(req.query)
-              .sort()
-              .map((key) => `${key}=${req.query[key]}`)
-              .join("&")
-            parts.push(sortedQuery)
-          }
-          break
-        case "user":
-          const userId = req.headers["x-user-id"] || (req.user && (req.user as any).userId)
-          if (userId) {
-            parts.push(`user:${userId}`)
-          }
-          break
-        case "headers":
-          const relevantHeaders = ["accept", "accept-language"]
-          for (const header of relevantHeaders) {
-            if (req.headers[header]) {
-              parts.push(`${header}:${req.headers[header]}`)
-            }
-          }
-          break
-      }
-    }
-
-    return parts.join(":")
-  }
-}
-=======
-import { Injectable, NestMiddleware, Logger } from "@nestjs/common"
-import { Request, Response, NextFunction } from "express"
-import { ConfigService } from "@nestjs/config"
-import { RedisClusterService } from "../../database/services/redis-cluster.service"
-import { CacheCompressionService } from "../../database/services/cache-compression.service"
-import { CacheAnalyticsService } from "../../database/services/cache-analytics.service"
-import { CacheInvalidationService } from "../../database/services/cache-invalidation.service"
-
-export interface CacheOptions {
-  ttl?: number
-  tags?: string[]
-  compress?: boolean
-  varyBy?: string[]
-  skipIf?: (req: Request) => boolean
-}
-
-@Injectable()
-export class EnhancedCacheMiddleware implements NestMiddleware {
-  private readonly logger = new Logger(EnhancedCacheMiddleware.name)
-  private readonly defaultTTL: number
-  private readonly cacheEnabled: boolean
-
-  constructor(
-    private readonly configService: ConfigService,
-    private readonly redisCluster: RedisClusterService,
-    private readonly compression: CacheCompressionService,
-    private readonly analytics: CacheAnalyticsService,
-    private readonly invalidation: CacheInvalidationService,
-  ) {
-    this.defaultTTL = this.configService.get("CACHE_DEFAULT_TTL", 300)
-    this.cacheEnabled = this.configService.get("CACHE_ENABLED", true)
-  }
-
-  use(req: Request, res: Response, next: NextFunction): void {
-    if (!this.cacheEnabled || req.method !== "GET") {
-      return next()
-    }
-
-    const cacheOptions = this.getCacheOptions(req)
-
-    if (cacheOptions.skipIf && cacheOptions.skipIf(req)) {
-      return next()
-    }
-
-    const cacheKey = this.generateCacheKey(req, cacheOptions.varyBy)
-
-    this.handleCacheRequest(req, res, next, cacheKey, cacheOptions)
-  }
-
-  private async handleCacheRequest(
-    req: Request,
-    res: Response,
-    next: NextFunction,
-    cacheKey: string,
-    options: CacheOptions,
-  ): Promise<void> {
-    try {
-      // Try to get from cache
-      const cachedData = await this.redisCluster.get(cacheKey)
-
-      if (cachedData) {
-        // Cache hit
-        this.analytics.recordHit(cacheKey)
-
-        try {
-          const decompressed = await this.compression.decompress(
-            Buffer.from(cachedData, "base64"),
-            "", // metadata would be stored separately in production
-          )
-
-          const data = JSON.parse(decompressed.toString())
-
-          res.setHeader("X-Cache", "HIT")
-          res.setHeader("X-Cache-Key", cacheKey)
-          res.json(data)
-          return
-        } catch (error) {
-          this.logger.warn(`Failed to decompress cached data for key ${cacheKey}:`, error)
-          // Fall through to cache miss
-        }
-      }
-
-      // Cache miss - intercept response
-      this.analytics.recordMiss(cacheKey)
-
-      const originalSend = res.json.bind(res)
-      let responseSent = false
-
-      res.json = (data: any) => {
-        if (!responseSent) {
-          responseSent = true
-
-          // Cache the response asynchronously
-          this.cacheResponse(cacheKey, data, options).catch((error) => {
-            this.logger.error(`Failed to cache response for key ${cacheKey}:`, error)
-          })
-
-          res.setHeader("X-Cache", "MISS")
-          res.setHeader("X-Cache-Key", cacheKey)
-        }
-
-        return originalSend(data)
-      }
-
-      next()
-    } catch (error) {
-      this.logger.error(`Cache middleware error for key ${cacheKey}:`, error)
-      this.analytics.recordError("middleware_error", error.message)
-      next()
-    }
-  }
-
-  private async cacheResponse(cacheKey: string, data: any, options: CacheOptions): Promise<void> {
-    try {
-      const compressionResult = await this.compression.compressJson(data)
-
-      const ttl = options.ttl || this.defaultTTL
-      await this.redisCluster.set(cacheKey, compressionResult.compressed.toString("base64"), ttl)
-
-      // Tag the key if tags are provided
-      if (options.tags && options.tags.length > 0) {
-        this.invalidation.tagKey(cacheKey, options.tags)
-      }
-
-      this.analytics.recordCompressionRatio(compressionResult.stats.compressionRatio)
-
-      this.logger.debug(
-        `Cached response for key ${cacheKey} (TTL: ${ttl}s, Compression: ${compressionResult.stats.compressionRatio.toFixed(2)}x)`,
-      )
-    } catch (error) {
-      this.logger.error(`Failed to cache response for key ${cacheKey}:`, error)
-      this.analytics.recordError("cache_store_error", error.message)
-    }
-  }
-
-  private getCacheOptions(req: Request): CacheOptions {
-    // Extract cache options from request headers or route metadata
-    const options: CacheOptions = {
-      ttl: this.defaultTTL,
-      tags: [],
-      compress: true,
-      varyBy: ["url", "query"],
-    }
-
-    // Check for cache control headers
-    const cacheControl = req.headers["cache-control"]
-    if (cacheControl) {
-      const maxAge = cacheControl.match(/max-age=(\d+)/)
-      if (maxAge) {
-        options.ttl = Number.parseInt(maxAge[1])
-      }
-    }
-
-    // Route-specific cache options
-    if (req.path.startsWith("/api/market-data")) {
-      options.tags = ["market-data"]
-      options.ttl = 60 // 1 minute for market data
-    } else if (req.path.startsWith("/api/portfolio")) {
-      options.tags = ["portfolio"]
-      options.ttl = 300 // 5 minutes for portfolio data
-      options.varyBy = ["url", "query", "user"]
-    } else if (req.path.startsWith("/api/news")) {
-      options.tags = ["news"]
-      options.ttl = 1800 // 30 minutes for news
-    } else if (req.path.startsWith("/api/analytics")) {
-      options.tags = ["analytics"]
-      options.ttl = 3600 // 1 hour for analytics
-    }
-
-    // Skip caching for authenticated requests that require real-time data
-    options.skipIf = (req: Request) => {
-      return req.headers.authorization && req.path.includes("/real-time")
-    }
-
-    return options
-  }
-
-  private generateCacheKey(req: Request, varyBy: string[] = ["url"]): string {
-    const parts: string[] = ["cache"]
-
-    for (const vary of varyBy) {
-      switch (vary) {
-        case "url":
-          parts.push(req.path)
-          break
-        case "query":
-          if (Object.keys(req.query).length > 0) {
-            const sortedQuery = Object.keys(req.query)
-              .sort()
-              .map((key) => `${key}=${req.query[key]}`)
-              .join("&")
-            parts.push(sortedQuery)
-          }
-          break
-        case "user":
-          const userId = req.headers["x-user-id"] || req.user?.id
-          if (userId) {
-            parts.push(`user:${userId}`)
-          }
-          break
-        case "headers":
-          const relevantHeaders = ["accept", "accept-language"]
-          for (const header of relevantHeaders) {
-            if (req.headers[header]) {
-              parts.push(`${header}:${req.headers[header]}`)
-            }
-          }
-          break
-      }
-    }
-
-    return parts.join(":")
-  }
-}
->>>>>>> 07899781
+