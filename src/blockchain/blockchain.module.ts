--- conflicted
+++ resolved
@@ -11,11 +11,8 @@
 import { StarknetService } from './services/starknet.service';
 import { EventListenerService } from './services/event-listener.service';
 import { EventProcessorService } from './services/event-processor.service';
-<<<<<<< HEAD
 import { EventController } from './events/event.controller';
 import { Blockchain } from './entities/blockchain.entity';
-=======
->>>>>>> 4334fa83
 
 import { EventEntity } from './entities/event.entity';
 import { ContractEntity } from './entities/contract.entity';
@@ -26,21 +23,11 @@
     ConfigModule,
     TypeOrmModule.forFeature([
       Blockchain,
-<<<<<<< HEAD
-      Blockchain,
-=======
->>>>>>> 4334fa83
       EventEntity,
       ContractEntity,
     ]),
   ],
-<<<<<<< HEAD
   controllers: [BlockchainController, EventController],
-=======
-  controllers: [
-    BlockchainController,
-  ],
->>>>>>> 4334fa83
   providers: [
     BlockchainService,
     ContractService,
@@ -49,9 +36,6 @@
     EventListenerService,
     EventProcessorService,
   ],
-<<<<<<< HEAD
-  exports: [StarknetService, EventListenerService, EventProcessorService],
-=======
   exports: [
     ContractService, StarknetContractService,
 
@@ -59,6 +43,5 @@
     EventListenerService,
     EventProcessorService,
   ],
->>>>>>> 4334fa83
 })
 export class BlockchainModule {}