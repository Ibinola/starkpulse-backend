<<<<<<< HEAD
import { Injectable, Logger } from "@nestjs/common"
import { Cron, CronExpression } from "@nestjs/schedule"
import type { ValidatorService } from "./validator.service"
import type { ValidationTaskService } from "./validation-task.service"
import type { RewardService } from "./reward.service"
import type { QualityMetricsService } from "./quality-metrics.service"
import { ValidatorTier } from "../entities/validator.entity"

@Injectable()
export class NetworkService {
  private readonly logger = new Logger(NetworkService.name)

  constructor(
    private validatorService: ValidatorService,
    private validationTaskService: ValidationTaskService,
    private rewardService: RewardService,
    private qualityMetricsService: QualityMetricsService,
  ) {}

  async getNetworkStatus(): Promise<any> {
    const activeValidators = await this.validatorService.getActiveValidators()
    const pendingTasks = await this.validationTaskService.getPendingTasks()

    return {
      totalValidators: activeValidators.length,
      activeValidators: activeValidators.filter(
        (v) => v.lastActiveAt && new Date().getTime() - v.lastActiveAt.getTime() < 24 * 60 * 60 * 1000,
      ).length,
      pendingTasks: pendingTasks.length,
      networkHealth: this.calculateNetworkHealth(activeValidators, pendingTasks),
      averageReputationScore: this.calculateAverageReputation(activeValidators),
      validatorDistribution: this.getValidatorDistribution(activeValidators),
    }
  }

  async getNetworkMetrics(): Promise<any> {
    const validators = await this.validatorService.findAll()

    return {
      totalValidations: validators.reduce((sum, v) => sum + v.totalValidations, 0),
      successfulValidations: validators.reduce((sum, v) => sum + v.successfulValidations, 0),
      averageAccuracy:
        validators.length > 0 ? validators.reduce((sum, v) => sum + v.accuracyRate, 0) / validators.length : 0,
      totalStaked: validators.reduce((sum, v) => sum + v.stakeAmount, 0),
      reputationDistribution: this.getReputationDistribution(validators),
    }
  }

  @Cron(CronExpression.EVERY_HOUR)
  async performNetworkMaintenance(): Promise<void> {
    this.logger.log("Performing network maintenance...")

    // Update validator tiers based on performance
    await this.updateValidatorTiers()

    // Distribute staking rewards
    await this.distributeStakingRewards()

    // Clean up expired tasks
    await this.cleanupExpiredTasks()

    this.logger.log("Network maintenance completed")
  }

  @Cron(CronExpression.EVERY_DAY_AT_MIDNIGHT)
  async generateDailyReports(): Promise<void> {
    this.logger.log("Generating daily network reports...")

    const networkStatus = await this.getNetworkStatus()
    const networkMetrics = await this.getNetworkMetrics()

    // Store daily metrics (would typically save to database)
    this.logger.log("Daily report generated", { networkStatus, networkMetrics })
  }

  private calculateNetworkHealth(validators: any[], pendingTasks: any[]): string {
    const activeValidatorRatio =
      validators.filter((v) => v.lastActiveAt && new Date().getTime() - v.lastActiveAt.getTime() < 24 * 60 * 60 * 1000)
        .length / validators.length

    const taskBacklogRatio = pendingTasks.length / Math.max(validators.length, 1)

    if (activeValidatorRatio > 0.8 && taskBacklogRatio < 2) {
      return "healthy"
    } else if (activeValidatorRatio > 0.6 && taskBacklogRatio < 5) {
      return "moderate"
    } else {
      return "poor"
    }
  }

  private calculateAverageReputation(validators: any[]): number {
    if (validators.length === 0) return 0
    return validators.reduce((sum, v) => sum + v.reputationScore, 0) / validators.length
  }

  private getValidatorDistribution(validators: any[]): Record<string, number> {
    const distribution = { bronze: 0, silver: 0, gold: 0, platinum: 0 }
    validators.forEach((v) => {
      distribution[v.tier]++
    })
    return distribution
  }

  private getReputationDistribution(validators: any[]): Record<string, number> {
    const ranges = {
      "0-20": 0,
      "21-40": 0,
      "41-60": 0,
      "61-80": 0,
      "81-100": 0,
    }

    validators.forEach((v) => {
      const score = v.reputationScore
      if (score <= 20) ranges["0-20"]++
      else if (score <= 40) ranges["21-40"]++
      else if (score <= 60) ranges["41-60"]++
      else if (score <= 80) ranges["61-80"]++
      else ranges["81-100"]++
    })

    return ranges
  }

  private async updateValidatorTiers(): Promise<void> {
    const validators = await this.validatorService.findAll()

    for (const validator of validators) {
      let newTier = validator.tier

      if (validator.reputationScore >= 90 && validator.accuracyRate >= 95) {
        newTier = "platinum" as ValidatorTier
      } else if (validator.reputationScore >= 75 && validator.accuracyRate >= 90) {
        newTier = "gold" as ValidatorTier
      } else if (validator.reputationScore >= 60 && validator.accuracyRate >= 80) {
        newTier = "silver" as ValidatorTier
      } else {
        newTier = "bronze" as ValidatorTier
      }

      if (newTier !== validator.tier) {
        await this.validatorService.updateTier(validator.id, newTier)
        this.logger.log(`Updated validator ${validator.id} tier to ${newTier}`)
      }
    }
  }

  private async distributeStakingRewards(): Promise<void> {
    const validators = await this.validatorService.getActiveValidators()

    for (const validator of validators) {
      if (validator.stakeAmount > 0) {
        await this.rewardService.distributeStakeReward(validator.id, validator.stakeAmount)
      }
    }
  }

  private async cleanupExpiredTasks(): Promise<void> {
    // Implementation would clean up expired validation tasks
    this.logger.log("Cleaning up expired tasks...")
  }
}
=======
import { Injectable, Logger } from "@nestjs/common"
import { Cron, CronExpression } from "@nestjs/schedule"
import type { ValidatorService } from "./validator.service"
import type { ValidationTaskService } from "./validation-task.service"
import type { RewardService } from "./reward.service"
import type { QualityMetricsService } from "./quality-metrics.service"
import { ValidatorTier } from "../entities/validator.entity"

@Injectable()
export class NetworkService {
  private readonly logger = new Logger(NetworkService.name)

  constructor(
    private validatorService: ValidatorService,
    private validationTaskService: ValidationTaskService,
    private rewardService: RewardService,
    private qualityMetricsService: QualityMetricsService,
  ) {}

  async getNetworkStatus(): Promise<any> {
    const activeValidators = await this.validatorService.getActiveValidators()
    const pendingTasks = await this.validationTaskService.getPendingTasks()

    return {
      totalValidators: activeValidators.length,
      activeValidators: activeValidators.filter(
        (v) => v.lastActiveAt && new Date().getTime() - v.lastActiveAt.getTime() < 24 * 60 * 60 * 1000,
      ).length,
      pendingTasks: pendingTasks.length,
      networkHealth: this.calculateNetworkHealth(activeValidators, pendingTasks),
      averageReputationScore: this.calculateAverageReputation(activeValidators),
      validatorDistribution: this.getValidatorDistribution(activeValidators),
    }
  }

  async getNetworkMetrics(): Promise<any> {
    const validators = await this.validatorService.findAll()

    return {
      totalValidations: validators.reduce((sum, v) => sum + v.totalValidations, 0),
      successfulValidations: validators.reduce((sum, v) => sum + v.successfulValidations, 0),
      averageAccuracy:
        validators.length > 0 ? validators.reduce((sum, v) => sum + v.accuracyRate, 0) / validators.length : 0,
      totalStaked: validators.reduce((sum, v) => sum + v.stakeAmount, 0),
      reputationDistribution: this.getReputationDistribution(validators),
    }
  }

  @Cron(CronExpression.EVERY_HOUR)
  async performNetworkMaintenance(): Promise<void> {
    this.logger.log("Performing network maintenance...")

    // Update validator tiers based on performance
    await this.updateValidatorTiers()

    // Distribute staking rewards
    await this.distributeStakingRewards()

    // Clean up expired tasks
    await this.cleanupExpiredTasks()

    this.logger.log("Network maintenance completed")
  }

  @Cron(CronExpression.EVERY_DAY_AT_MIDNIGHT)
  async generateDailyReports(): Promise<void> {
    this.logger.log("Generating daily network reports...")

    const networkStatus = await this.getNetworkStatus()
    const networkMetrics = await this.getNetworkMetrics()

    // Store daily metrics (would typically save to database)
    this.logger.log("Daily report generated", { networkStatus, networkMetrics })
  }

  private calculateNetworkHealth(validators: any[], pendingTasks: any[]): string {
    const activeValidatorRatio =
      validators.filter((v) => v.lastActiveAt && new Date().getTime() - v.lastActiveAt.getTime() < 24 * 60 * 60 * 1000)
        .length / validators.length

    const taskBacklogRatio = pendingTasks.length / Math.max(validators.length, 1)

    if (activeValidatorRatio > 0.8 && taskBacklogRatio < 2) {
      return "healthy"
    } else if (activeValidatorRatio > 0.6 && taskBacklogRatio < 5) {
      return "moderate"
    } else {
      return "poor"
    }
  }

  private calculateAverageReputation(validators: any[]): number {
    if (validators.length === 0) return 0
    return validators.reduce((sum, v) => sum + v.reputationScore, 0) / validators.length
  }

  private getValidatorDistribution(validators: any[]): Record<string, number> {
    const distribution = { bronze: 0, silver: 0, gold: 0, platinum: 0 }
    validators.forEach((v) => {
      distribution[v.tier]++
    })
    return distribution
  }

  private getReputationDistribution(validators: any[]): Record<string, number> {
    const ranges = {
      "0-20": 0,
      "21-40": 0,
      "41-60": 0,
      "61-80": 0,
      "81-100": 0,
    }

    validators.forEach((v) => {
      const score = v.reputationScore
      if (score <= 20) ranges["0-20"]++
      else if (score <= 40) ranges["21-40"]++
      else if (score <= 60) ranges["41-60"]++
      else if (score <= 80) ranges["61-80"]++
      else ranges["81-100"]++
    })

    return ranges
  }

  private async updateValidatorTiers(): Promise<void> {
    const validators = await this.validatorService.findAll()

    for (const validator of validators) {
      let newTier = validator.tier

      if (validator.reputationScore >= 90 && validator.accuracyRate >= 95) {
        newTier = ValidatorTier.Platinum
      } else if (validator.reputationScore >= 75 && validator.accuracyRate >= 90) {
        newTier = ValidatorTier.Gold
      } else if (validator.reputationScore >= 60 && validator.accuracyRate >= 80) {
        newTier = ValidatorTier.Silver
      } else {
        newTier = ValidatorTier.Bronze
      }

      if (newTier !== validator.tier) {
        await this.validatorService.updateTier(validator.id, newTier as any)
        this.logger.log(`Updated validator ${validator.id} tier to ${newTier}`)
      }
    }
  }

  private async distributeStakingRewards(): Promise<void> {
    const validators = await this.validatorService.getActiveValidators()

    for (const validator of validators) {
      if (validator.stakeAmount > 0) {
        await this.rewardService.distributeStakeReward(validator.id, validator.stakeAmount)
      }
    }
  }

  private async cleanupExpiredTasks(): Promise<void> {
    // Implementation would clean up expired validation tasks
    this.logger.log("Cleaning up expired tasks...")
  }
}
>>>>>>> 07899781
<|MERGE_RESOLUTION|>--- conflicted
+++ resolved
@@ -1,4 +1,3 @@
-<<<<<<< HEAD
 import { Injectable, Logger } from "@nestjs/common"
 import { Cron, CronExpression } from "@nestjs/schedule"
 import type { ValidatorService } from "./validator.service"
@@ -25,7 +24,9 @@
     return {
       totalValidators: activeValidators.length,
       activeValidators: activeValidators.filter(
-        (v) => v.lastActiveAt && new Date().getTime() - v.lastActiveAt.getTime() < 24 * 60 * 60 * 1000,
+        (v) =>
+          v.lastActiveAt &&
+          new Date().getTime() - v.lastActiveAt.getTime() < 24 * 60 * 60 * 1000,
       ).length,
       pendingTasks: pendingTasks.length,
       networkHealth: this.calculateNetworkHealth(activeValidators, pendingTasks),
@@ -41,7 +42,9 @@
       totalValidations: validators.reduce((sum, v) => sum + v.totalValidations, 0),
       successfulValidations: validators.reduce((sum, v) => sum + v.successfulValidations, 0),
       averageAccuracy:
-        validators.length > 0 ? validators.reduce((sum, v) => sum + v.accuracyRate, 0) / validators.length : 0,
+        validators.length > 0
+          ? validators.reduce((sum, v) => sum + v.accuracyRate, 0) / validators.length
+          : 0,
       totalStaked: validators.reduce((sum, v) => sum + v.stakeAmount, 0),
       reputationDistribution: this.getReputationDistribution(validators),
     }
@@ -76,8 +79,11 @@
 
   private calculateNetworkHealth(validators: any[], pendingTasks: any[]): string {
     const activeValidatorRatio =
-      validators.filter((v) => v.lastActiveAt && new Date().getTime() - v.lastActiveAt.getTime() < 24 * 60 * 60 * 1000)
-        .length / validators.length
+      validators.filter(
+        (v) =>
+          v.lastActiveAt &&
+          new Date().getTime() - v.lastActiveAt.getTime() < 24 * 60 * 60 * 1000,
+      ).length / validators.length
 
     const taskBacklogRatio = pendingTasks.length / Math.max(validators.length, 1)
 
@@ -128,16 +134,16 @@
     const validators = await this.validatorService.findAll()
 
     for (const validator of validators) {
-      let newTier = validator.tier
+      let newTier: ValidatorTier
 
       if (validator.reputationScore >= 90 && validator.accuracyRate >= 95) {
-        newTier = "platinum" as ValidatorTier
+        newTier = ValidatorTier.Platinum
       } else if (validator.reputationScore >= 75 && validator.accuracyRate >= 90) {
-        newTier = "gold" as ValidatorTier
+        newTier = ValidatorTier.Gold
       } else if (validator.reputationScore >= 60 && validator.accuracyRate >= 80) {
-        newTier = "silver" as ValidatorTier
+        newTier = ValidatorTier.Silver
       } else {
-        newTier = "bronze" as ValidatorTier
+        newTier = ValidatorTier.Bronze
       }
 
       if (newTier !== validator.tier) {
@@ -161,169 +167,4 @@
     // Implementation would clean up expired validation tasks
     this.logger.log("Cleaning up expired tasks...")
   }
-}
-=======
-import { Injectable, Logger } from "@nestjs/common"
-import { Cron, CronExpression } from "@nestjs/schedule"
-import type { ValidatorService } from "./validator.service"
-import type { ValidationTaskService } from "./validation-task.service"
-import type { RewardService } from "./reward.service"
-import type { QualityMetricsService } from "./quality-metrics.service"
-import { ValidatorTier } from "../entities/validator.entity"
-
-@Injectable()
-export class NetworkService {
-  private readonly logger = new Logger(NetworkService.name)
-
-  constructor(
-    private validatorService: ValidatorService,
-    private validationTaskService: ValidationTaskService,
-    private rewardService: RewardService,
-    private qualityMetricsService: QualityMetricsService,
-  ) {}
-
-  async getNetworkStatus(): Promise<any> {
-    const activeValidators = await this.validatorService.getActiveValidators()
-    const pendingTasks = await this.validationTaskService.getPendingTasks()
-
-    return {
-      totalValidators: activeValidators.length,
-      activeValidators: activeValidators.filter(
-        (v) => v.lastActiveAt && new Date().getTime() - v.lastActiveAt.getTime() < 24 * 60 * 60 * 1000,
-      ).length,
-      pendingTasks: pendingTasks.length,
-      networkHealth: this.calculateNetworkHealth(activeValidators, pendingTasks),
-      averageReputationScore: this.calculateAverageReputation(activeValidators),
-      validatorDistribution: this.getValidatorDistribution(activeValidators),
-    }
-  }
-
-  async getNetworkMetrics(): Promise<any> {
-    const validators = await this.validatorService.findAll()
-
-    return {
-      totalValidations: validators.reduce((sum, v) => sum + v.totalValidations, 0),
-      successfulValidations: validators.reduce((sum, v) => sum + v.successfulValidations, 0),
-      averageAccuracy:
-        validators.length > 0 ? validators.reduce((sum, v) => sum + v.accuracyRate, 0) / validators.length : 0,
-      totalStaked: validators.reduce((sum, v) => sum + v.stakeAmount, 0),
-      reputationDistribution: this.getReputationDistribution(validators),
-    }
-  }
-
-  @Cron(CronExpression.EVERY_HOUR)
-  async performNetworkMaintenance(): Promise<void> {
-    this.logger.log("Performing network maintenance...")
-
-    // Update validator tiers based on performance
-    await this.updateValidatorTiers()
-
-    // Distribute staking rewards
-    await this.distributeStakingRewards()
-
-    // Clean up expired tasks
-    await this.cleanupExpiredTasks()
-
-    this.logger.log("Network maintenance completed")
-  }
-
-  @Cron(CronExpression.EVERY_DAY_AT_MIDNIGHT)
-  async generateDailyReports(): Promise<void> {
-    this.logger.log("Generating daily network reports...")
-
-    const networkStatus = await this.getNetworkStatus()
-    const networkMetrics = await this.getNetworkMetrics()
-
-    // Store daily metrics (would typically save to database)
-    this.logger.log("Daily report generated", { networkStatus, networkMetrics })
-  }
-
-  private calculateNetworkHealth(validators: any[], pendingTasks: any[]): string {
-    const activeValidatorRatio =
-      validators.filter((v) => v.lastActiveAt && new Date().getTime() - v.lastActiveAt.getTime() < 24 * 60 * 60 * 1000)
-        .length / validators.length
-
-    const taskBacklogRatio = pendingTasks.length / Math.max(validators.length, 1)
-
-    if (activeValidatorRatio > 0.8 && taskBacklogRatio < 2) {
-      return "healthy"
-    } else if (activeValidatorRatio > 0.6 && taskBacklogRatio < 5) {
-      return "moderate"
-    } else {
-      return "poor"
-    }
-  }
-
-  private calculateAverageReputation(validators: any[]): number {
-    if (validators.length === 0) return 0
-    return validators.reduce((sum, v) => sum + v.reputationScore, 0) / validators.length
-  }
-
-  private getValidatorDistribution(validators: any[]): Record<string, number> {
-    const distribution = { bronze: 0, silver: 0, gold: 0, platinum: 0 }
-    validators.forEach((v) => {
-      distribution[v.tier]++
-    })
-    return distribution
-  }
-
-  private getReputationDistribution(validators: any[]): Record<string, number> {
-    const ranges = {
-      "0-20": 0,
-      "21-40": 0,
-      "41-60": 0,
-      "61-80": 0,
-      "81-100": 0,
-    }
-
-    validators.forEach((v) => {
-      const score = v.reputationScore
-      if (score <= 20) ranges["0-20"]++
-      else if (score <= 40) ranges["21-40"]++
-      else if (score <= 60) ranges["41-60"]++
-      else if (score <= 80) ranges["61-80"]++
-      else ranges["81-100"]++
-    })
-
-    return ranges
-  }
-
-  private async updateValidatorTiers(): Promise<void> {
-    const validators = await this.validatorService.findAll()
-
-    for (const validator of validators) {
-      let newTier = validator.tier
-
-      if (validator.reputationScore >= 90 && validator.accuracyRate >= 95) {
-        newTier = ValidatorTier.Platinum
-      } else if (validator.reputationScore >= 75 && validator.accuracyRate >= 90) {
-        newTier = ValidatorTier.Gold
-      } else if (validator.reputationScore >= 60 && validator.accuracyRate >= 80) {
-        newTier = ValidatorTier.Silver
-      } else {
-        newTier = ValidatorTier.Bronze
-      }
-
-      if (newTier !== validator.tier) {
-        await this.validatorService.updateTier(validator.id, newTier as any)
-        this.logger.log(`Updated validator ${validator.id} tier to ${newTier}`)
-      }
-    }
-  }
-
-  private async distributeStakingRewards(): Promise<void> {
-    const validators = await this.validatorService.getActiveValidators()
-
-    for (const validator of validators) {
-      if (validator.stakeAmount > 0) {
-        await this.rewardService.distributeStakeReward(validator.id, validator.stakeAmount)
-      }
-    }
-  }
-
-  private async cleanupExpiredTasks(): Promise<void> {
-    // Implementation would clean up expired validation tasks
-    this.logger.log("Cleaning up expired tasks...")
-  }
-}
->>>>>>> 07899781
+}