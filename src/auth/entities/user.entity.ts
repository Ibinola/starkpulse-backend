import {
  Entity,
  Column,
  PrimaryGeneratedColumn,
  CreateDateColumn,
  UpdateDateColumn,
  BeforeInsert,
  BeforeUpdate,
  OneToMany,
} from 'typeorm';
import * as bcrypt from 'bcrypt';
<<<<<<< HEAD
import { Notification } from 'src/notifications/entities/notification.entity';
=======
import { PortfolioSnapshot } from 'src/portfolio/entities/portfolio.entity';
import { PortfolioAsset } from 'src/portfolio/entities/portfolio-asset.entity';

>>>>>>> 78f73236
@Entity('users')
export class User {
  @PrimaryGeneratedColumn('uuid')
  id: string;

  @Column({ unique: true })
  email: string;

  @Column({ unique: true })
  username: string;

  @Column()
  password: string;

  @Column({ default: false })
  isVerified: boolean;

  @Column({ nullable: true })
  refreshToken: string;

  @OneToMany(() => PortfolioAsset, (asset) => asset.user)
  portfolioAssets: PortfolioAsset[];

  @Column({ unique: true, nullable: true })
  walletAddress?: string;

  @CreateDateColumn()
  createdAt: Date;

  @UpdateDateColumn()
  updatedAt: Date;

  @OneToMany(() => PortfolioSnapshot, (snapshot) => snapshot.user)
  snapshots: PortfolioSnapshot[];

  @BeforeInsert()
  @BeforeUpdate()
  async hashPassword() {
    if (this.password) {
      const salt = await bcrypt.genSalt();
      this.password = await bcrypt.hash(this.password, salt);
    }
  }

  async validatePassword(password: string): Promise<boolean> {
    return bcrypt.compare(password, this.password);
  }

  // Helper method to safely get wallet address or throw an error
  getWalletAddress(): string {
    if (!this.walletAddress) {
      throw new Error('User does not have a connected wallet');
    }
    return this.walletAddress;
  }
}<|MERGE_RESOLUTION|>--- conflicted
+++ resolved
@@ -9,13 +9,9 @@
   OneToMany,
 } from 'typeorm';
 import * as bcrypt from 'bcrypt';
-<<<<<<< HEAD
-import { Notification } from 'src/notifications/entities/notification.entity';
-=======
 import { PortfolioSnapshot } from 'src/portfolio/entities/portfolio.entity';
 import { PortfolioAsset } from 'src/portfolio/entities/portfolio-asset.entity';
 
->>>>>>> 78f73236
 @Entity('users')
 export class User {
   @PrimaryGeneratedColumn('uuid')
