import {
  Module,
  MiddlewareConsumer,
  NestModule,
  RequestMethod,
} from '@nestjs/common';
import { ConfigModule } from '@nestjs/config';
import { BullModule } from '@nestjs/bull';



// Change the import
import { CacheWarmupModule } from './common/cache/cache.module';
import { DatabaseModule } from './database/database.module';
import { HealthModule } from './health/health.module';
import { AuthModule } from './auth/auth.module';
import { BlockchainModule } from './blockchain/blockchain.module';
import { DataPipelineModule } from './data-pipeline/data-pipeline.module';
import { RequestLoggerMiddleware } from './common/middleware/request-logger.middleware';
import { SecurityHeadersMiddleware } from './common/middleware/security-headers.middleware';
import { CsrfMiddleware } from './common/middleware/csrf.middleware';
import { EventEmitterModule } from '@nestjs/event-emitter';
import { PortfolioModule } from './portfolio/portfolio.module';
import { AnalyticsModule } from './analytics/analytics.module';
import { PriceModule } from './price/price.module';
import { ScheduleModule } from '@nestjs/schedule';
import { NotificationsModule } from './notifications/notifications.module';
import { TransactionsModule } from './transactions/transactions.module';
import { UsersModule } from './users/users.module';
import { PreferencesModule } from './preferences/module/preferences.module';
import { SessionModule } from './session/session.module';
import { MarketModule } from './market/market.module';
import { NewsModule } from './news/news.module';
import { MarketDataModule } from './market-data/market-data.module';
import { CacheWarmupService } from './common/cache/cache-warmup.service';
import { SecurityModule } from './common/security/security.module';
import { PrivacyModule } from './privacy/privacy.module';
import { CacheModule } from '@nestjs/cache-manager';
import { APP_GUARD, APP_INTERCEPTOR } from '@nestjs/core';
import { ThrottlerModule, ThrottlerGuard } from '@nestjs/throttler';
// import configuration from './config/configuration';
import { RateLimitModule } from './common/module/rate-limit.module';
import { RateLimitMiddleware } from './common/middleware/rate-limit.middleware';
import { RateLimitGuard } from './common/guards/rate-limit.guard';
import { RateLimitLoggingInterceptor } from './common/interceptors/rate-limit-logging.interceptor';
import { MonitoringModule } from './monitoring/monitoring.module';
import { EventProcessingModule } from './event-processing/event-processing.module';
<<<<<<< HEAD
import { EncryptionModule } from './encryption/encryption.module';
=======
import { ApiSecurityModule } from './api-security/api-security.module';
>>>>>>> 5ce88359

@Module({
  imports: [
    ConfigModule.forRoot({
      isGlobal: true,
      cache: true,
      envFilePath: '.env',
    }),
    BullModule.forRoot({
      redis: {
        host: process.env.REDIS_HOST,
        port: parseInt(`${process.env.REDIS_PORT}`),
      },
    }),
    BullModule.registerQueue(
      { name: 'event-queue' },
      { name: 'dead-letter-queue' }
    ),
    EventProcessingModule,
    CacheWarmupModule, 
    ScheduleModule.forRoot(),
    EventEmitterModule.forRoot(),
    CacheModule.register({
      isGlobal: true,
    }),
    ThrottlerModule.forRoot([
      {
        ttl: 60000,
        limit: 1000,
      },
    ]),
    RateLimitModule.forRoot(),
    CacheWarmupModule,
<<<<<<< HEAD
    EncryptionModule, 
=======
    ApiSecurityModule, 
>>>>>>> 5ce88359
  ],
  providers: [
    {
      provide: APP_GUARD,
      useClass: ThrottlerGuard,
    },
    {
      provide: APP_GUARD,
      useClass: RateLimitGuard,
    },
    {
      provide: APP_INTERCEPTOR,
      useClass: RateLimitLoggingInterceptor,
    },
    DatabaseModule,
    HealthModule,
    AuthModule,
    PreferencesModule,
    SessionModule,
    PortfolioModule,
    DataPipelineModule,
    AnalyticsModule,
    BlockchainModule,
    PriceModule,
    NotificationsModule,
    TransactionsModule,
    UsersModule,
    MarketDataModule,
    NewsModule,
    MarketModule,
    SecurityModule,
    MonitoringModule,
    CacheWarmupService,
    // GDPR/Privacy
    PrivacyModule,
    // Remove CacheWarmupService from here since it's now provided by CacheWarmupModule
  ],
})
export class AppModule implements NestModule {
  configure(consumer: MiddlewareConsumer) {
    consumer.apply(RequestLoggerMiddleware).forRoutes('*');

    consumer.apply(SecurityHeadersMiddleware).forRoutes('*');

    consumer
      .apply(CsrfMiddleware)
      .exclude(
        { path: 'api/health', method: RequestMethod.ALL },
        { path: 'api/auth/wallet/nonce', method: RequestMethod.ALL },
        { path: 'api/auth/wallet/verify', method: RequestMethod.ALL },
        { path: 'api/blockchain/events/webhook', method: RequestMethod.ALL },
        { path: 'security/csrf-token', method: RequestMethod.GET },
      )
      .forRoutes('*');
    consumer.apply(RateLimitMiddleware).forRoutes('*');
  }
}<|MERGE_RESOLUTION|>--- conflicted
+++ resolved
@@ -45,11 +45,8 @@
 import { RateLimitLoggingInterceptor } from './common/interceptors/rate-limit-logging.interceptor';
 import { MonitoringModule } from './monitoring/monitoring.module';
 import { EventProcessingModule } from './event-processing/event-processing.module';
-<<<<<<< HEAD
 import { EncryptionModule } from './encryption/encryption.module';
-=======
 import { ApiSecurityModule } from './api-security/api-security.module';
->>>>>>> 5ce88359
 
 @Module({
   imports: [
@@ -83,11 +80,8 @@
     ]),
     RateLimitModule.forRoot(),
     CacheWarmupModule,
-<<<<<<< HEAD
     EncryptionModule, 
-=======
     ApiSecurityModule, 
->>>>>>> 5ce88359
   ],
   providers: [
     {
