import { Module, MiddlewareConsumer, NestModule } from '@nestjs/common';
import { ConfigModule } from './config/config.module';
import { DatabaseModule } from './database/database.module';
import { HealthModule } from './health/health.module';
import { AuthModule } from './auth/auth.module';
import { RequestLoggerMiddleware } from './common/middleware/request-logger.middleware';
<<<<<<< HEAD
import { SessionModule } from './session/session.module';
=======
import { PortfolioModule } from './portfolio/portfolio.module';
import { AnalyticsModule } from './analytics/analytics.module';
import { BlockchainModule } from './blockchain/blockchain.module';
import { PriceModule } from './price/price.module';
import { ScheduleModule } from '@nestjs/schedule';
>>>>>>> 78f73236

@Module({
  imports: [
    ScheduleModule.forRoot(),
    ConfigModule,
    DatabaseModule,
    HealthModule,
    AuthModule,
<<<<<<< HEAD
    SessionModule,
=======
    PortfolioModule,
    AnalyticsModule,
    BlockchainModule,
    PriceModule,
>>>>>>> 78f73236
    // Add other modules here as needed
  ],
})
export class AppModule implements NestModule {
  configure(consumer: MiddlewareConsumer) {
    consumer.apply(RequestLoggerMiddleware).forRoutes('*');
  }
}<|MERGE_RESOLUTION|>--- conflicted
+++ resolved
@@ -4,15 +4,12 @@
 import { HealthModule } from './health/health.module';
 import { AuthModule } from './auth/auth.module';
 import { RequestLoggerMiddleware } from './common/middleware/request-logger.middleware';
-<<<<<<< HEAD
 import { SessionModule } from './session/session.module';
-=======
 import { PortfolioModule } from './portfolio/portfolio.module';
 import { AnalyticsModule } from './analytics/analytics.module';
 import { BlockchainModule } from './blockchain/blockchain.module';
 import { PriceModule } from './price/price.module';
 import { ScheduleModule } from '@nestjs/schedule';
->>>>>>> 78f73236
 
 @Module({
   imports: [
@@ -21,14 +18,11 @@
     DatabaseModule,
     HealthModule,
     AuthModule,
-<<<<<<< HEAD
     SessionModule,
-=======
     PortfolioModule,
     AnalyticsModule,
     BlockchainModule,
     PriceModule,
->>>>>>> 78f73236
     // Add other modules here as needed
   ],
 })
