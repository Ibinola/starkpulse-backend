--- conflicted
+++ resolved
@@ -1,4 +1,3 @@
-<<<<<<< HEAD
 import { Injectable, Logger } from '@nestjs/common';
 import * as fs from 'fs';
 import * as path from 'path';
@@ -14,7 +13,8 @@
   private readonly logger = new Logger(BackupService.name);
   private readonly backupDir = path.resolve(__dirname, '../../backups');
   private readonly retentionDays = 7; // Default retention policy
-  private readonly encryptionKey = process.env.BACKUP_ENCRYPTION_KEY || 'default_key_32byteslong!'; // Should be 32 bytes for AES-256
+  private readonly encryptionKey =
+    process.env.BACKUP_ENCRYPTION_KEY || 'default_key_32byteslong!'; // Should be 32 bytes for AES-256
 
   constructor() {
     if (!fs.existsSync(this.backupDir)) {
@@ -76,7 +76,11 @@
 
   private async encryptFile(input: string, output: string): Promise<void> {
     return new Promise((resolve, reject) => {
-      const cipher = crypto.createCipheriv('aes-256-cbc', Buffer.from(this.encryptionKey), Buffer.alloc(16, 0));
+      const cipher = crypto.createCipheriv(
+        'aes-256-cbc',
+        Buffer.from(this.encryptionKey),
+        Buffer.alloc(16, 0),
+      );
       const inp = fs.createReadStream(input);
       const out = fs.createWriteStream(output);
       inp.pipe(cipher).pipe(out).on('finish', resolve).on('error', reject);
@@ -84,24 +88,26 @@
   }
 
   private async verifyBackup(file: string): Promise<void> {
-    // Simple integrity check: try to decrypt and decompress
-    // (In production, use checksums/hashes and more robust verification)
     try {
-      // Decrypt
-      const decipher = crypto.createDecipheriv('aes-256-cbc', Buffer.from(this.encryptionKey), Buffer.alloc(16, 0));
+      const decipher = crypto.createDecipheriv(
+        'aes-256-cbc',
+        Buffer.from(this.encryptionKey),
+        Buffer.alloc(16, 0),
+      );
       const inp = fs.createReadStream(file);
       const tempDecrypted = file.replace('.enc', '.tmp');
       const out = fs.createWriteStream(tempDecrypted);
       await new Promise<void>((resolve, reject) => {
-        inp.pipe(decipher).pipe(out).on('finish', () => resolve()).on('error', reject);
+        inp.pipe(decipher).pipe(out).on('finish', resolve).on('error', reject);
       });
-      // Decompress
+
       const gunzip = zlib.createGunzip();
       const inp2 = fs.createReadStream(tempDecrypted);
       const out2 = fs.createWriteStream(tempDecrypted + '.out');
       await new Promise<void>((resolve, reject) => {
-        inp2.pipe(gunzip).pipe(out2).on('finish', () => resolve()).on('error', reject);
+        inp2.pipe(gunzip).pipe(out2).on('finish', resolve).on('error', reject);
       });
+
       fs.unlinkSync(tempDecrypted);
       fs.unlinkSync(tempDecrypted + '.out');
     } catch (err) {
@@ -123,135 +129,4 @@
       }
     }
   }
-
-  // Add more backup/restore methods as needed
-}
-=======
-import { Injectable, Logger } from '@nestjs/common';
-import * as fs from 'fs';
-import * as path from 'path';
-import * as crypto from 'crypto';
-import * as zlib from 'zlib';
-import { exec } from 'child_process';
-import { promisify } from 'util';
-
-const execAsync = promisify(exec);
-
-@Injectable()
-export class BackupService {
-  private readonly logger = new Logger(BackupService.name);
-  private readonly backupDir = path.resolve(__dirname, '../../backups');
-  private readonly retentionDays = 7; // Default retention policy
-  private readonly encryptionKey = process.env.BACKUP_ENCRYPTION_KEY || 'default_key_32byteslong!'; // Should be 32 bytes for AES-256
-
-  constructor() {
-    if (!fs.existsSync(this.backupDir)) {
-      fs.mkdirSync(this.backupDir, { recursive: true });
-    }
-  }
-
-  async backupDatabase(): Promise<string> {
-    const timestamp = new Date().toISOString().replace(/[:.]/g, '-');
-    const backupFile = path.join(this.backupDir, `db-backup-${timestamp}.sql`);
-    const compressedFile = `${backupFile}.gz`;
-    const encryptedFile = `${compressedFile}.enc`;
-
-    // 1. Dump PostgreSQL database
-    const dbUrl = process.env.DATABASE_URL;
-    if (!dbUrl) throw new Error('DATABASE_URL not set');
-    await execAsync(`pg_dump ${dbUrl} > ${backupFile}`);
-
-    // 2. Compress
-    await this.compressFile(backupFile, compressedFile);
-    fs.unlinkSync(backupFile);
-
-    // 3. Encrypt
-    await this.encryptFile(compressedFile, encryptedFile);
-    fs.unlinkSync(compressedFile);
-
-    // 4. Verify
-    await this.verifyBackup(encryptedFile);
-
-    this.logger.log(`Database backup created: ${encryptedFile}`);
-    return encryptedFile;
-  }
-
-  async backupConfig(): Promise<string> {
-    const timestamp = new Date().toISOString().replace(/[:.]/g, '-');
-    const configFile = path.resolve(__dirname, '../../src/config/configuration.ts');
-    const backupFile = path.join(this.backupDir, `config-backup-${timestamp}.ts`);
-    const compressedFile = `${backupFile}.gz`;
-    const encryptedFile = `${compressedFile}.enc`;
-
-    fs.copyFileSync(configFile, backupFile);
-    await this.compressFile(backupFile, compressedFile);
-    fs.unlinkSync(backupFile);
-    await this.encryptFile(compressedFile, encryptedFile);
-    fs.unlinkSync(compressedFile);
-    await this.verifyBackup(encryptedFile);
-    this.logger.log(`Config backup created: ${encryptedFile}`);
-    return encryptedFile;
-  }
-
-  private async compressFile(input: string, output: string): Promise<void> {
-    return new Promise((resolve, reject) => {
-      const inp = fs.createReadStream(input);
-      const out = fs.createWriteStream(output);
-      const gzip = zlib.createGzip();
-      inp.pipe(gzip).pipe(out).on('finish', resolve).on('error', reject);
-    });
-  }
-
-  private async encryptFile(input: string, output: string): Promise<void> {
-    return new Promise((resolve, reject) => {
-      const cipher = crypto.createCipheriv('aes-256-cbc', Buffer.from(this.encryptionKey), Buffer.alloc(16, 0));
-      const inp = fs.createReadStream(input);
-      const out = fs.createWriteStream(output);
-      inp.pipe(cipher).pipe(out).on('finish', resolve).on('error', reject);
-    });
-  }
-
-  private async verifyBackup(file: string): Promise<void> {
-    // Simple integrity check: try to decrypt and decompress
-    // (In production, use checksums/hashes and more robust verification)
-    try {
-      // Decrypt
-      const decipher = crypto.createDecipheriv('aes-256-cbc', Buffer.from(this.encryptionKey), Buffer.alloc(16, 0));
-      const inp = fs.createReadStream(file);
-      const tempDecrypted = file.replace('.enc', '.tmp');
-      const out = fs.createWriteStream(tempDecrypted);
-      await new Promise((resolve, reject) => {
-        inp.pipe(decipher).pipe(out).on('finish', resolve).on('error', reject);
-      });
-      // Decompress
-      const gunzip = zlib.createGunzip();
-      const inp2 = fs.createReadStream(tempDecrypted);
-      const out2 = fs.createWriteStream(tempDecrypted + '.out');
-      await new Promise((resolve, reject) => {
-        inp2.pipe(gunzip).pipe(out2).on('finish', resolve).on('error', reject);
-      });
-      fs.unlinkSync(tempDecrypted);
-      fs.unlinkSync(tempDecrypted + '.out');
-    } catch (err) {
-      this.logger.error('Backup verification failed', err);
-      throw new Error('Backup verification failed');
-    }
-  }
-
-  async cleanupOldBackups(): Promise<void> {
-    const files = fs.readdirSync(this.backupDir);
-    const now = Date.now();
-    for (const file of files) {
-      const filePath = path.join(this.backupDir, file);
-      const stat = fs.statSync(filePath);
-      const ageDays = (now - stat.mtimeMs) / (1000 * 60 * 60 * 24);
-      if (ageDays > this.retentionDays) {
-        fs.unlinkSync(filePath);
-        this.logger.log(`Deleted old backup: ${filePath}`);
-      }
-    }
-  }
-
-  // Add more backup/restore methods as needed
-}
->>>>>>> 07899781
+}