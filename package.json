{
  "name": "backend",
  "version": "0.0.1",
  "description": "",
  "author": "",
  "private": true,
  "license": "UNLICENSED",
  "scripts": {
    "build": "nest build",
    "format": "prettier --write \"src/**/*.ts\" \"test/**/*.ts\"",
    "start": "nest start",
    "start:dev": "nest start --watch",
    "start:debug": "nest start --debug --watch",
    "start:prod": "node dist/main",
    "lint": "eslint \"{src,apps,libs,test}/**/*.ts\" --fix",
    "test": "jest",
    "test:watch": "jest --watch",
    "test:cov": "jest --coverage",
    "test:debug": "node --inspect-brk -r tsconfig-paths/register -r ts-node/register node_modules/.bin/jest --runInBand",
    "test:e2e": "jest --config ./test/jest-e2e.json"
  },
  "dependencies": {
    "@nestjs/axios": "^4.0.0",
    "@nestjs/bull": "^11.0.2",
    "@nestjs/common": "^11.1.0",
    "@nestjs/config": "^4.0.2",
<<<<<<< HEAD
    "@nestjs/core": "^11.0.1",
    "@nestjs/event-emitter": "^2.0.4",
=======
    "@nestjs/core": "^11.1.0",
    "@nestjs/event-emitter": "^3.0.1",
>>>>>>> 38dba44a
    "@nestjs/jwt": "^11.0.0",
    "@nestjs/mapped-types": "*",
    "@nestjs/passport": "^11.0.5",
    "@nestjs/platform-express": "^11.1.0",
    "@nestjs/platform-socket.io": "^11.1.0",
    "@nestjs/schedule": "^6.0.0",
    "@nestjs/swagger": "^11.1.5",
    "@nestjs/typeorm": "^11.0.0",
<<<<<<< HEAD
    "@nestjs/websockets": "^11.0.1",
=======
    "@nestjs/websockets": "^11.1.0",
    "axios": "^1.9.0",
>>>>>>> 38dba44a
    "bcrypt": "^5.1.1",
    "bull": "^4.16.5",
    "class-transformer": "^0.5.1",
    "class-validator": "^0.14.1",
    "ioredis": "^5.6.1",
    "joi": "^17.13.3",
    "nest-winston": "^1.10.2",
    "nodemailer": "^6.10.1",
    "passport": "^0.7.0",
    "passport-jwt": "^4.0.1",
    "passport-local": "^1.0.0",
    "pg": "^8.15.6",
    "reflect-metadata": "^0.2.2",
<<<<<<< HEAD
    "rxjs": "^7.8.1",
    "starknet": "^5.27.1",
=======
    "rxjs": "^7.8.2",
    "socket.io": "^4.8.1",
    "starknet": "^5.19.5",
    "swagger-ui-express": "^5.0.1",
>>>>>>> 38dba44a
    "typeorm": "^0.3.22",
    "ua-parser-js": "^2.0.3",
    "web-push": "^3.6.7",
    "winston": "^3.17.0"
  },
  "devDependencies": {
    "@eslint/eslintrc": "^3.2.0",
    "@eslint/js": "^9.18.0",
    "@nestjs/cli": "^11.0.0",
    "@nestjs/schematics": "^11.0.0",
    "@nestjs/testing": "^11.0.1",
    "@swc/cli": "^0.6.0",
    "@swc/core": "^1.10.7",
    "@types/bcrypt": "^5.0.2",
    "@types/express": "^5.0.1",
    "@types/jest": "^29.5.14",
    "@types/node": "^22.15.2",
    "@types/passport-jwt": "^4.0.1",
    "@types/passport-local": "^1.0.38",
    "@types/socket.io": "^3.0.1",
    "@types/supertest": "^6.0.2",
    "eslint": "^9.18.0",
    "eslint-config-prettier": "^10.0.1",
    "eslint-plugin-prettier": "^5.2.2",
    "globals": "^15.14.0",
    "jest": "^29.7.0",
    "prettier": "^3.4.2",
    "source-map-support": "^0.5.21",
    "supertest": "^7.0.0",
    "ts-jest": "^29.2.5",
    "ts-loader": "^9.5.2",
    "ts-node": "^10.9.2",
    "tsconfig-paths": "^4.2.0",
    "typescript": "^5.8.3",
    "typescript-eslint": "^8.20.0"
  },
  "jest": {
    "moduleFileExtensions": [
      "js",
      "json",
      "ts"
    ],
    "rootDir": "src",
    "testRegex": ".*\\.spec\\.ts$",
    "transform": {
      "^.+\\.(t|j)s$": "ts-jest"
    },
    "collectCoverageFrom": [
      "**/*.(t|j)s"
    ],
    "coverageDirectory": "../coverage",
    "testEnvironment": "node"
  }
}<|MERGE_RESOLUTION|>--- conflicted
+++ resolved
@@ -24,13 +24,9 @@
     "@nestjs/bull": "^11.0.2",
     "@nestjs/common": "^11.1.0",
     "@nestjs/config": "^4.0.2",
-<<<<<<< HEAD
-    "@nestjs/core": "^11.0.1",
-    "@nestjs/event-emitter": "^2.0.4",
-=======
     "@nestjs/core": "^11.1.0",
     "@nestjs/event-emitter": "^3.0.1",
->>>>>>> 38dba44a
+    "@nestjs/event-emitter": "^2.0.4",
     "@nestjs/jwt": "^11.0.0",
     "@nestjs/mapped-types": "*",
     "@nestjs/passport": "^11.0.5",
@@ -39,12 +35,9 @@
     "@nestjs/schedule": "^6.0.0",
     "@nestjs/swagger": "^11.1.5",
     "@nestjs/typeorm": "^11.0.0",
-<<<<<<< HEAD
-    "@nestjs/websockets": "^11.0.1",
-=======
     "@nestjs/websockets": "^11.1.0",
     "axios": "^1.9.0",
->>>>>>> 38dba44a
+    "@nestjs/websockets": "^11.0.1",
     "bcrypt": "^5.1.1",
     "bull": "^4.16.5",
     "class-transformer": "^0.5.1",
@@ -58,15 +51,11 @@
     "passport-local": "^1.0.0",
     "pg": "^8.15.6",
     "reflect-metadata": "^0.2.2",
-<<<<<<< HEAD
-    "rxjs": "^7.8.1",
-    "starknet": "^5.27.1",
-=======
     "rxjs": "^7.8.2",
     "socket.io": "^4.8.1",
     "starknet": "^5.19.5",
     "swagger-ui-express": "^5.0.1",
->>>>>>> 38dba44a
+    "starknet": "^5.27.1",
     "typeorm": "^0.3.22",
     "ua-parser-js": "^2.0.3",
     "web-push": "^3.6.7",
